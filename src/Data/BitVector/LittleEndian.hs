-----------------------------------------------------------------------------
-- |
-- Module      :  Data.BitVector.LittleEndian
-- Copyright   :  (c) Alex Washburn 2018
-- License     :  BSD-style
--
-- Maintainer  :  github@recursion.ninja
-- Stability   :  provisional
-- Portability :  portable
--
-- A bit vector similar to @Data.BitVector@ from the
-- <https://hackage.haskell.org/package/bv bv>, however the endianness is
-- reversed. This module defines /little-endian/ pseudo–size-polymorphic
-- bit vectors.
--
-- Little-endian bit vectors are isomorphic to a @[Bool]@ with the /least/
-- significant bit at the head of the list and the /most/ significant bit at the
-- end of the list. Consequently, the endianness of a bit vector affects the semantics of the
-- following typeclasses:
--
--   * 'Bits'
--   * 'FiniteBits'
--   * 'Semigroup'
--   * 'Monoid'
--   * 'MonoFoldable'
--   * 'MonoTraversable'
--
-- For an implementation of bit vectors which are isomorphic to a @[Bool]@ with the /most/
-- significant bit at the head of the list and the /least/ significant bit at the
-- end of the list, use the
-- <https://hackage.haskell.org/package/bv bv> package.
--
-- This module does /not/ define numeric instances for 'BitVector'. This is
-- intentional! To interact with a bit vector as an 'Integral' value,
-- convert the 'BitVector' using either 'toSignedNumber' or 'toUnsignedNumber'.
--
-----------------------------------------------------------------------------

{-# LANGUAGE BangPatterns, DeriveDataTypeable, DeriveGeneric, MagicHash #-}
{-# LANGUAGE Trustworthy, TypeFamilies #-}

module Data.BitVector.LittleEndian
  ( BitVector()
  -- * Bit-stream conversion
  , fromBits
  , toBits
  -- * Numeric conversion
  , fromNumber
  , toSignedNumber
  , toUnsignedNumber
  -- * Queries
  , dimension
  , isZeroVector
  , subRange
  ) where


import Control.DeepSeq
import Data.Bits
import Data.Data
import Data.Foldable
import Data.Hashable
import Data.List.NonEmpty (NonEmpty(..))
import Data.Monoid        ()
import Data.MonoTraversable
import Data.Ord
import Data.Primitive.ByteArray
import Data.Semigroup
import Data.Word
import GHC.Exts
import GHC.Generics
import GHC.Integer.GMP.Internals
import GHC.Integer.Logarithms
import GHC.Natural
import Test.QuickCheck (Arbitrary(..), CoArbitrary(..), NonNegative(..), suchThat, variant)


-- |
-- A little-endian bit vector of non-negative dimension.
data  BitVector
    = BV
    { dim :: {-# UNPACK #-} !Word -- ^ The /dimension/ of a bit vector.
    , nat :: !Natural             -- ^ The value of a bit vector, as a natural number.
    } deriving ( Data
               , Generic
               , Typeable
               )


-- |
-- /Since: 0.1.0.0/
type instance Element BitVector = Bool


-- |
-- /Since: 0.1.0.0/
instance Arbitrary BitVector where

    arbitrary = do
<<<<<<< HEAD
        dimVal <- getNonNegative <$> arbitrary
        let upperBound = 2^dimVal
        natVal <- (getNonNegative <$> arbitrary) `suchThat` (< upperBound)
        pure . BV (toEnum dimVal) $ naturalFromInteger natVal
=======
        dimVal <- toEnum . getNonNegative <$> arbitrary
        let upperBound = shiftL 1 dimVal
        intVal <- (getNonNegative <$> arbitrary) `suchThat` (< upperBound)
        pure $ BV dimVal intVal
>>>>>>> 8b0f8ebc


-- |
-- /Since: 0.1.0.0/
instance Bits BitVector where

    {-# INLINE (.&.) #-}
    (BV w1 a) .&. (BV w2 b) = BV (max w1 w2) $ a .&. b

    {-# INLINE (.|.) #-}
    (BV w1 a) .|. (BV w2 b) = BV (max w1 w2) $ a .|. b

    {-# INLINE xor #-}
    (BV w1 a) `xor` (BV w2 b) = BV (max w1 w2) $ a `xor` b

    {-# INLINE complement #-}
    complement (BV w n) = BV w $ (shiftL 1 w) - 1 - n

    {-# INLINE zeroBits #-}
    zeroBits = BV 0 0

    {-# INLINE bit #-}
<<<<<<< HEAD
    bit i = BV (succ $ toEnum i) (2^i)
=======
    bit i = BV (i+1) (shiftL 1 i)
>>>>>>> 8b0f8ebc

    {-# INLINE clearBit #-}
    clearBit bv@(BV w n) i
      | i < 0 || toEnum i >= w = bv
      | otherwise = BV w $ n `clearBit` i

{-
    {-# INLINE setBit #-}
    setBit bv@(BV w n) i
      | i < 0 || i >= w = bv
      | otherwise       = BV w $ n `setBit` i
-}

    {-# INLINE testBit #-}
    testBit (BV w n) i = i >= 0 && toEnum i < w && n `testBit` i

    bitSize (BV w _) = fromEnum w

    {-# INLINE bitSizeMaybe #-}
    bitSizeMaybe (BV w _) = Just $ fromEnum w

    {-# INLINE isSigned #-}
    isSigned = const False

    {-# INLINE shiftL #-}
    shiftL (BV w n) k
<<<<<<< HEAD
      | toEnum k > w = BV w 0
      | otherwise    = BV w $ shiftL n k `mod` 2^w
=======
      | k > w     = BV w 0
      | otherwise = BV w $ shiftL n k .&. pred (shiftL 1 w)
>>>>>>> 8b0f8ebc

    {-# INLINE shiftR #-}
    shiftR (BV w n) k
      | toEnum k > w = BV w 0
      | otherwise    = BV w $ shiftR n k

    {-# INLINE rotateL #-}
    rotateL bv       0 = bv
    rotateL bv@(BV w n) k
      | 0 == w    = bv
      | j == w    = BV w n
      | j >  w    = rotateL (BV w n) (k `mod` v)
      | otherwise = BV w $ h + l
      where
<<<<<<< HEAD
        !j = toEnum k
        !v = fromEnum w
        !s = v - k
        !l = n `shiftR` s
        !h = (n `shiftL` k) `mod` 2^w
=======
        s = w - k
        l = n `shiftR` s
        h = (n `shiftL` k) .&. pred (shiftL 1 w)
>>>>>>> 8b0f8ebc

    {-# INLINE rotateR #-}
    rotateR bv       0 = bv
    rotateR bv@(BV w n) k
      | 0 == w    = bv
      | j == w    = bv
      | j >  w    = rotateR (BV w n) (k `mod` v)
      | otherwise = BV w $ h + l
      where
<<<<<<< HEAD
        !j = toEnum k
        !v = fromEnum w
        !s = v - k
        !l = n `shiftR` k
        !h = (n `shiftL` s) `mod` 2^w
=======
        s = w - k
        l = n `shiftR` k
        h = (n `shiftL` s) .&. pred (shiftL 1 w)
>>>>>>> 8b0f8ebc

    {-# INLINE popCount #-}
    popCount = popCount . nat


-- |
-- /Since: 0.1.0.0/
instance CoArbitrary BitVector where

    coarbitrary bv = variant (dimension bv)


-- |
-- /Since: 0.1.0.0/
instance Eq BitVector where

    {-# INLINE (==) #-}
    (==) (BV w1 m) (BV w2 n) = w1 == w2 && m == n


-- |
-- /Since: 0.1.0.0/
instance FiniteBits BitVector where

    {-# INLINE finiteBitSize #-}
    finiteBitSize = fromEnum . dim

    {-# INLINE countTrailingZeros #-}
    countTrailingZeros (BV w n) = max 0 $ fromEnum w - lastSetBit - 1
      where
        lastSetBit = I# (integerLog2# (toInteger n))

    {-# INLINE countLeadingZeros #-}
    countLeadingZeros (BV w      0) = fromEnum w
    countLeadingZeros (BV w natVal) =
        case natVal of
          NatS#      v  -> countTrailingZeros $ iMask .|. W# v
          NatJ# (BN# v) -> f $ ByteArray v
      where
        iMask = complement zeroBits `xor` (2 ^ w - 1)
        !x = fromEnum w

        f :: ByteArray -> Int
        f byteArr = g 0
          where
            (q, r) = x `quotRem` 64
            wMask  = complement zeroBits `xor` (2 ^ r - 1) :: Word64

            g :: Int -> Int
            g !i
              | i >= q = countTrailingZeros $ wMask .|. value
              | otherwise =
                  case countTrailingZeros value of
                    64 -> 64 + g (i+1)
                    v  -> v
              where
                value :: Word64
                value = byteArr `indexByteArray` i


-- |
-- /Since: 0.1.0.0/
instance Hashable BitVector where

    hash (BV w n) = fromEnum w `hashWithSalt` hash n

    hashWithSalt salt bv = salt `hashWithSalt` hash bv


-- |
-- /Since: 0.1.0.0/
instance Monoid BitVector where

    {-# INLINE mappend #-}
    mappend = (<>)

    {-# INLINE mconcat #-}
    mconcat bs =
        case bs of
          []   -> mempty
          x:xs -> sconcat $ x:|xs

    {-# INLINE mempty #-}
    mempty = BV 0 0


-- |
-- /Since: 0.1.0.0/
instance MonoFoldable BitVector where

    {-# INLINE ofoldMap #-}
    ofoldMap f = mconcat . fmap f. toBits

    {-# INLINE ofoldr #-}
    ofoldr f e = foldr f e . toBits

    {-# INLINE ofoldl' #-}
    ofoldl' f e = foldl' f e . toBits

    {-# INLINE ofoldr1Ex #-}
    ofoldr1Ex f = foldr1 f . toBits

    {-# INLINE ofoldl1Ex' #-}
    ofoldl1Ex' f = foldl1 f . toBits

    {-# INLINE onull #-}
    onull   = (== 0) . dim

    {-# INLINE olength #-}
    olength = fromEnum . dim


-- |
-- /Since: 0.1.0.0/
instance MonoFunctor BitVector where

    omap f (BV w n) = BV w . go (fromEnum w) $ n `xor` n
    -- NB: 'setBit' is a GMP function, faster than regular addition.
      where
        go  0 !acc = acc
        go !i !acc = go i' acc'
          where
            i' = i - 1
            acc'
              | f (testBit n i') = acc `setBit` i'
              | otherwise        = acc



-- |
-- /Since: 0.1.0.0/
instance MonoTraversable BitVector where

    {-# INLINE otraverse #-}
    otraverse f = fmap fromBits . traverse f . toBits

    {-# INLINE omapM #-}
    omapM = otraverse


-- |
-- /Since: 0.1.0.0/
instance NFData BitVector where

    -- Already a strict data type,
    -- always in normal form.
    {-# INLINE rnf #-}
    rnf = const ()


-- |
-- /Since: 0.1.0.0/
instance Ord BitVector where

    {-# INLINE compare #-}
    compare lhs rhs =
        case comparing dim lhs rhs of
          EQ -> comparing nat lhs rhs
          v  -> v


-- |
-- /Since: 0.1.0.0/
instance Semigroup BitVector where

    {-# INLINE (<>) #-}
    (<>) (BV x m) (BV y n) = BV (x + y) $ (n `shiftL` fromEnum x) + m

    {-# INLINABLE sconcat #-}
    sconcat xs = BV w' n'
      where
        (w', _, n') = foldl' f (0, 0, 0) xs
        f (bitCountW, bitCountI, natVal) (BV w n) =
          (bitCountW + w, bitCountI + fromEnum w, natVal + (n `shiftL` bitCountI))

    {-# INLINE stimes #-}
    stimes 0  _       = mempty
    stimes e (BV w n) = BV limit $ go start n
      where
        !x     = fromEnum w
        !start = fromEnum $ limit - w
        !limit = (toEnum . fromEnum) e * w
        go  0 !acc = acc
        go !k !acc = go (k-x) $ (n `shiftL` k) + acc


-- |
-- /Since: 0.1.0.0/
instance Show BitVector where

    show (BV w n) = mconcat [ "[", show w, "]", show n ]


-- |
-- Create a bit vector from a /little-endian/ list of bits.
--
-- The following will hold:
--
-- > length . takeWhile not === countLeadingZeros . fromBits
-- > length . takeWhile not . reverse === countTrailingZeros . fromBits
--
-- /Time:/ \(\, \mathcal{O} \left( n \right) \)
--
-- /Since: 0.1.0.0/
--
-- ==== __Examples__
--
-- >>> fromBits [True, False, False]
-- [3]1
{-# INLINE fromBits #-}
fromBits :: Foldable f => f Bool -> BitVector
fromBits bs = BV (toEnum n) k
  -- NB: 'setBit' is a GMP function, faster than regular addition.
  where
    (!n, !k) = foldl' go (0, 0) bs
    go (!i, !v) b
      | b         = (i+1, setBit v i)
      | otherwise = (i+1, v)


-- |
-- Create a /little-endian/ list of bits from a bit vector.
--
-- The following will hold:
--
-- > length . takeWhile not . toBits === countLeadingZeros
-- > length . takeWhile not . reverse . toBits === countTrailingZeros
--
-- /Time:/ \(\, \mathcal{O} \left( n \right) \)
--
-- /Since: 0.1.0.0/
--
-- ==== __Examples__
--
-- >>> toBits [4]11
-- [True, True, False, True]
{-# INLINE toBits #-}
toBits :: BitVector -> [Bool]
toBits (BV w n) = testBit n <$> [ 0 .. fromEnum w - 1 ]


-- |
-- Create a bit vector of non-negative dimension from an integral value.
--
-- The integral value will be treated as an /signed/ number and the resulting
-- bit vector will contain the two's complement bit representation of the number.
--
-- The integral value will be interpreted as /little-endian/ so that the least
-- significant bit of the integral value will be the value of the 0th index of
-- the resulting bit vector and the most significant bit of the integral value
-- will be at index @dimension − 1@.
--
-- Note that if the bit representation of the integral value exceeds the
-- supplied dimension, then the most significant bits will be truncated in the
-- resulting bit vector.
--
-- /Time:/ \(\, \mathcal{O} \left( 1 \right) \)
--
-- /Since: 0.1.0.0/
--
-- ==== __Examples__
--
-- >>> fromNumber 8 96
-- [8]96
--
-- >>> fromNumber 8 -96
-- [8]160
--
-- >>> fromNumber 6 96
-- [6]32
{-# INLINE fromNumber #-}
fromNumber
  :: Integral v
  => Word  -- ^ dimension of bit vector
  -> v     -- ^ /signed, little-endian/ integral value
  -> BitVector
fromNumber !dimValue !intValue = BV dimValue . naturalFromInteger $ mask .&. v
  where
    !v | signum int < 0 = negate $ (shiftL 1 intBits) - int
       | otherwise      = int

    !int     = toInteger intValue
    !intBits = I# (integerLog2# int)
    !mask    = 2 ^ dimValue - 1


-- |
-- Two's complement value of a bit vector.
--
-- /Time:/ \(\, \mathcal{O} \left( 1 \right) \)
--
-- /Since: 0.1.0.0/
--
-- ==== __Examples__
--
-- >>> toSignedNumber [4]0
-- 0
--
-- >>> toSignedNumber [4]3
-- 3
--
-- >>> toSignedNumber [4]7
-- 7
--
-- >>> toSignedNumber [4]8
-- -8
--
-- >>> toSignedNumber [4]12
-- -4
--
-- >>> toSignedNumber [4]15
-- -1
{-# INLINE toSignedNumber #-}
toSignedNumber :: Num a => BitVector -> a
toSignedNumber (BV w n) = fromInteger v
  where
<<<<<<< HEAD
    !i = toInteger n
    !v | n `testBit` (fromEnum w - 1) = negate $ 2^w - i
       | otherwise = i
=======
    v | n `testBit` (w-1) = negate $ (shiftL 1 w) - n
      | otherwise         = n
>>>>>>> 8b0f8ebc


-- |
-- Unsigned value of a bit vector.
--
-- /Time:/ \(\, \mathcal{O} \left( 1 \right) \)
--
-- /Since: 0.1.0.0/
--
-- ==== __Examples__
--
-- >>> toSignedNumber [4]0
-- 0
--
-- >>> toSignedNumber [4]3
-- 3
--
-- >>> toSignedNumber [4]7
-- 7
--
-- >>> toSignedNumber [4]8
-- 8
--
-- >>> toSignedNumber [4]12
-- 12
--
-- >>> toSignedNumber [4]15
-- 15
{-# INLINE toUnsignedNumber #-}
toUnsignedNumber :: Num a => BitVector -> a
toUnsignedNumber = fromInteger . toInteger . nat


-- |
-- Get the dimension of a 'BitVector'. Preferable to 'finiteBitSize' as it
-- returns a type which cannot represent a non-negative value and a 'BitVector'
-- must have a non-negative dimension.
--
-- /Time:/ \(\, \mathcal{O} \left( 1 \right) \)
--
-- /Since: 0.1.0.0/
--
-- ==== __Examples__
--
-- >>> dimension [2]3
-- 2
--
-- >>> dimension [4]12
-- 4
{-# INLINE dimension #-}
dimension :: BitVector -> Word
<<<<<<< HEAD
dimension = dim
=======
--dimension = toEnum . dim
dimension bv
  | dim bv < 0 = 0
  | otherwise  = toEnum $ dim bv
>>>>>>> 8b0f8ebc


-- |
-- Determine if /any/ bits are set in the 'BitVector'.
-- Faster than @(0 ==) . popCount@.
--
-- /Time:/ \(\, \mathcal{O} \left( 1 \right) \)
--
-- /Since: 0.1.0.0/
--
-- ==== __Examples__
--
-- >>> isZeroVector [2]3
-- False
--
-- >>> isZeroVector [4]0
-- True
{-# INLINE isZeroVector #-}
isZeroVector :: BitVector -> Bool
isZeroVector = (0 ==) . nat


-- |
-- Get the /inclusive/ range of bits in 'BitVector' as a new 'BitVector'.
--
-- If either of the bounds of the subrange exceed the bit vector's dimension,
-- the resulting subrange will append an infinite number of zeroes to the end
-- of the bit vector in order to satisfy the subrange request.
--
-- /Time:/ \(\, \mathcal{O} \left( 1 \right) \)
--
-- /Since: 0.1.0.0/
--
-- ==== __Examples__
--
-- >>> subRange (0,2) [4]7
-- [3]7
--
-- >>> subRange (1, 3) [4]7
-- [3]3
--
-- >>> subRange (2, 4) [4]7
-- [3]1
--
-- >>> subRange (3, 5) [4]7
-- [3]0
--
-- >>> subRange (10, 20) [4]7
-- [10]0
{-# INLINE subRange #-}
subRange :: (Word, Word) -> BitVector -> BitVector
subRange (!lower, !upper) (BV _ n)
  | lower > upper = zeroBits
  | otherwise     =
    case toInt lower of
      Nothing -> zeroBits
      Just i  ->
<<<<<<< HEAD
        case toInt upper of
          Nothing ->
            let m = toEnum $ maxBound - i + 1
            in  BV m $  n `shiftR` i
          Just j  ->
            let m = j - i + 1
            in  BV (toEnum m) $ (n `shiftR` i) `mod` (1 `shiftR` m)
=======
        let b = n `shiftR` i
        in  case toInt upper of
              Nothing ->
                let m = maxBound - i + 1
                in  BV m b
              Just j  ->
                let x = j - i
                    m | x == maxBound = x
                      | otherwise     = x + 1
                in  BV m $ b .&. pred (1 `shiftL` m)
>>>>>>> 8b0f8ebc


toInt :: Word -> Maybe Int
toInt w
  | w > maxInt = Nothing
  | otherwise  = Just $ fromEnum w
  where
    maxInt = toEnum (maxBound :: Int)<|MERGE_RESOLUTION|>--- conflicted
+++ resolved
@@ -97,17 +97,10 @@
 instance Arbitrary BitVector where
 
     arbitrary = do
-<<<<<<< HEAD
         dimVal <- getNonNegative <$> arbitrary
-        let upperBound = 2^dimVal
-        natVal <- (getNonNegative <$> arbitrary) `suchThat` (< upperBound)
-        pure . BV (toEnum dimVal) $ naturalFromInteger natVal
-=======
-        dimVal <- toEnum . getNonNegative <$> arbitrary
         let upperBound = shiftL 1 dimVal
         intVal <- (getNonNegative <$> arbitrary) `suchThat` (< upperBound)
-        pure $ BV dimVal intVal
->>>>>>> 8b0f8ebc
+        pure . BV (toEnum dimVal) $ naturalFromInteger intVal
 
 
 -- |
@@ -124,17 +117,13 @@
     (BV w1 a) `xor` (BV w2 b) = BV (max w1 w2) $ a `xor` b
 
     {-# INLINE complement #-}
-    complement (BV w n) = BV w $ (shiftL 1 w) - 1 - n
+    complement (BV w n) = BV w $ (shiftL 1 (fromEnum w)) - 1 - n
 
     {-# INLINE zeroBits #-}
     zeroBits = BV 0 0
 
     {-# INLINE bit #-}
-<<<<<<< HEAD
-    bit i = BV (succ $ toEnum i) (2^i)
-=======
-    bit i = BV (i+1) (shiftL 1 i)
->>>>>>> 8b0f8ebc
+    bit i = BV (succ $ toEnum i)  (shiftL 1 i)
 
     {-# INLINE clearBit #-}
     clearBit bv@(BV w n) i
@@ -161,13 +150,8 @@
 
     {-# INLINE shiftL #-}
     shiftL (BV w n) k
-<<<<<<< HEAD
       | toEnum k > w = BV w 0
-      | otherwise    = BV w $ shiftL n k `mod` 2^w
-=======
-      | k > w     = BV w 0
-      | otherwise = BV w $ shiftL n k .&. pred (shiftL 1 w)
->>>>>>> 8b0f8ebc
+      | otherwise    = BV w $ shiftL n k .&. pred (shiftL 1 (fromEnum w))
 
     {-# INLINE shiftR #-}
     shiftR (BV w n) k
@@ -182,17 +166,11 @@
       | j >  w    = rotateL (BV w n) (k `mod` v)
       | otherwise = BV w $ h + l
       where
-<<<<<<< HEAD
         !j = toEnum k
         !v = fromEnum w
         !s = v - k
         !l = n `shiftR` s
-        !h = (n `shiftL` k) `mod` 2^w
-=======
-        s = w - k
-        l = n `shiftR` s
-        h = (n `shiftL` k) .&. pred (shiftL 1 w)
->>>>>>> 8b0f8ebc
+        !h = (n `shiftL` k) .&. pred (shiftL 1 (fromEnum w))
 
     {-# INLINE rotateR #-}
     rotateR bv       0 = bv
@@ -202,17 +180,11 @@
       | j >  w    = rotateR (BV w n) (k `mod` v)
       | otherwise = BV w $ h + l
       where
-<<<<<<< HEAD
         !j = toEnum k
         !v = fromEnum w
         !s = v - k
         !l = n `shiftR` k
-        !h = (n `shiftL` s) `mod` 2^w
-=======
-        s = w - k
-        l = n `shiftR` k
-        h = (n `shiftL` s) .&. pred (shiftL 1 w)
->>>>>>> 8b0f8ebc
+        !h = (n `shiftL` s) .&. pred (shiftL 1 (fromEnum w))
 
     {-# INLINE popCount #-}
     popCount = popCount . nat
@@ -529,14 +501,9 @@
 toSignedNumber :: Num a => BitVector -> a
 toSignedNumber (BV w n) = fromInteger v
   where
-<<<<<<< HEAD
     !i = toInteger n
-    !v | n `testBit` (fromEnum w - 1) = negate $ 2^w - i
+    !v | n `testBit` (fromEnum w - 1) = negate $ (shiftL 1 (fromEnum w)) - i
        | otherwise = i
-=======
-    v | n `testBit` (w-1) = negate $ (shiftL 1 w) - n
-      | otherwise         = n
->>>>>>> 8b0f8ebc
 
 
 -- |
@@ -588,14 +555,7 @@
 -- 4
 {-# INLINE dimension #-}
 dimension :: BitVector -> Word
-<<<<<<< HEAD
 dimension = dim
-=======
---dimension = toEnum . dim
-dimension bv
-  | dim bv < 0 = 0
-  | otherwise  = toEnum $ dim bv
->>>>>>> 8b0f8ebc
 
 
 -- |
@@ -653,26 +613,16 @@
     case toInt lower of
       Nothing -> zeroBits
       Just i  ->
-<<<<<<< HEAD
-        case toInt upper of
-          Nothing ->
-            let m = toEnum $ maxBound - i + 1
-            in  BV m $  n `shiftR` i
-          Just j  ->
-            let m = j - i + 1
-            in  BV (toEnum m) $ (n `shiftR` i) `mod` (1 `shiftR` m)
-=======
         let b = n `shiftR` i
         in  case toInt upper of
               Nothing ->
-                let m = maxBound - i + 1
-                in  BV m b
+                let m = toEnum $ maxBound - i + 1
+                in  BV m $  n `shiftR` i
               Just j  ->
                 let x = j - i
                     m | x == maxBound = x
                       | otherwise     = x + 1
-                in  BV m $ b .&. pred (1 `shiftL` m)
->>>>>>> 8b0f8ebc
+                in  BV (toEnum m) $ b .&. pred (1 `shiftL` m)
 
 
 toInt :: Word -> Maybe Int
